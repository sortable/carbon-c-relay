--- conflicted
+++ resolved
@@ -1,16 +1,11 @@
 # 3.5 (unreleased master branch)
 
-<<<<<<< HEAD
+### New Features
+
 ### Bugfixes
 
 * [Issue #336](https://github.com/grobian/carbon-c-relay/issues/336)
   LZ4 compression update to use framed format.
-=======
-### New Features
-
-### Bugfixes
-
->>>>>>> f8995b38
 
 # 3.4 (18-10-2018)
 
